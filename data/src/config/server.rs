use std::collections::HashMap;
use std::path::PathBuf;
use std::time::Duration;

use irc::connection;
use serde::{Deserialize, Deserializer};

use crate::serde::default_bool_true;
use crate::{User, config, history::filter::Filter, message::Source};

#[derive(Debug, Clone, PartialEq, Eq, Deserialize)]
pub struct Server {
    /// The client's nickname.
    pub nickname: String,
    /// The client's NICKSERV password.
    pub nick_password: Option<String>,
    /// The client's NICKSERV password file.
    pub nick_password_file: Option<String>,
    /// Truncate read from NICKSERV password file to first newline
    #[serde(default = "default_bool_true")]
    pub nick_password_file_first_line_only: bool,
    /// The client's NICKSERV password command.
    pub nick_password_command: Option<String>,
    /// The server's NICKSERV IDENTIFY syntax.
    pub nick_identify_syntax: Option<IdentifySyntax>,
    /// Alternative nicknames for the client, if the default is taken.
    #[serde(default)]
    pub alt_nicks: Vec<String>,
    /// The client's username.
    pub username: Option<String>,
    /// The client's real name.
    pub realname: Option<String>,
    /// The server to connect to.
    pub server: String,
    /// The port to connect on.
    #[serde(default = "default_tls_port")]
    pub port: u16,
    /// The password to connect to the server.
    pub password: Option<String>,
    /// The file with the password to connect to the server.
    pub password_file: Option<String>,
    /// Truncate read from password file to first newline
    #[serde(default = "default_bool_true")]
    pub password_file_first_line_only: bool,
    /// The command which outputs a password to connect to the server.
    pub password_command: Option<String>,
    /// Filter settings for the server, e.g. ignored nicks
    #[serde(default, deserialize_with = "deserialize_filters_from_strings")]
    pub filters: Vec<Filter>,
    /// A list of channels to join on connection.
    #[serde(default)]
    pub channels: Vec<String>,
    /// A mapping of channel names to keys for join-on-connect.
    #[serde(default)]
    pub channel_keys: HashMap<String, String>,
    /// The amount of inactivity in seconds before the client will ping the server.
    #[serde(default = "default_ping_time")]
    pub ping_time: u64,
    /// The amount of time in seconds for a client to reconnect due to no ping response.
    #[serde(default = "default_ping_timeout")]
    pub ping_timeout: u64,
    /// The amount of time in seconds before attempting to reconnect to the server when disconnected.
    #[serde(default = "default_reconnect_delay")]
    pub reconnect_delay: u64,
    /// Whether the client should use NickServ GHOST to reclaim its primary nickname if it is in
    /// use. This has no effect if `nick_password` is not set.
    #[serde(default)]
    pub should_ghost: bool,
    /// The command(s) that should be sent to NickServ to recover a nickname. The nickname and
    /// password will be appended in that order after the command.
    /// E.g. `["RECOVER", "RELEASE"]` means `RECOVER nick pass` and `RELEASE nick pass` will be sent
    /// in that order.
    #[serde(default = "default_ghost_sequence")]
    pub ghost_sequence: Vec<String>,
    /// User modestring to set on connect. Example: "+RB-x"
    pub umodes: Option<String>,
    /// Whether or not to use TLS.
    /// Clients will automatically panic if this is enabled without TLS support.
    #[serde(default = "default_use_tls")]
    pub use_tls: bool,
    /// On `true`, all certificate validations are skipped. Defaults to `false`.
    #[serde(default)]
    pub dangerously_accept_invalid_certs: bool,
    /// The path to the root TLS certificate for this server in PEM format.
    root_cert_path: Option<PathBuf>,
    /// Sasl authentication
    pub sasl: Option<Sasl>,
    /// Commands which are executed once connected.
    #[serde(default)]
    pub on_connect: Vec<String>,
    /// Enable WHO polling. Defaults to `true`.
    #[serde(default = "default_who_poll_enabled")]
    pub who_poll_enabled: bool,
    /// WHO poll interval for servers without away-notify.
    #[serde(
        default = "default_who_poll_interval",
        deserialize_with = "deserialize_duration_from_u64"
    )]
    pub who_poll_interval: Duration,
    /// A list of nicknames to monitor (if MONITOR is supported by the server).
    #[serde(default)]
    pub monitor: Vec<String>,
    #[serde(default = "default_chathistory")]
    pub chathistory: bool,
}

impl Server {
    pub fn new(
        server: String,
        port: Option<u16>,
        nickname: String,
        channels: Vec<String>,
        use_tls: bool,
    ) -> Self {
        Self {
            nickname,
            server,
            port: port.unwrap_or(if use_tls {
                default_tls_port()
            } else {
                default_port()
            }),
            channels,
            use_tls,
            dangerously_accept_invalid_certs: false,
            ..Default::default()
        }
    }

    pub fn connection(
        &self,
        proxy: Option<config::Proxy>,
    ) -> connection::Config {
        let security = if self.use_tls {
            connection::Security::Secured {
                accept_invalid_certs: self.dangerously_accept_invalid_certs,
                root_cert_path: self.root_cert_path.as_ref(),
                client_cert_path: self
                    .sasl
                    .as_ref()
                    .and_then(Sasl::external_cert),
                client_key_path: self
                    .sasl
                    .as_ref()
                    .and_then(Sasl::external_key),
            }
        } else {
            connection::Security::Unsecured
        };

        connection::Config {
            server: &self.server,
            port: self.port,
            security,
            proxy: proxy.map(From::from),
        }
    }
}

impl Default for Server {
    fn default() -> Self {
        Self {
            nickname: String::default(),
            nick_password: Option::default(),
            nick_password_file: Option::default(),
            nick_password_file_first_line_only: default_bool_true(),
            nick_password_command: Option::default(),
            nick_identify_syntax: Option::default(),
            alt_nicks: Vec::default(),
            username: Option::default(),
            realname: Option::default(),
            server: String::default(),
            port: default_tls_port(),
            password: Option::default(),
            password_file: Option::default(),
            password_file_first_line_only: default_bool_true(),
            password_command: Option::default(),
            filters: Vec::default(),
            channels: Vec::default(),
            channel_keys: HashMap::default(),
            ping_time: default_ping_time(),
            ping_timeout: default_ping_timeout(),
            reconnect_delay: default_reconnect_delay(),
            should_ghost: Default::default(),
            ghost_sequence: default_ghost_sequence(),
            umodes: Option::default(),
            use_tls: default_use_tls(),
            dangerously_accept_invalid_certs: Default::default(),
            root_cert_path: Option::default(),
            sasl: Option::default(),
            on_connect: Vec::default(),
            who_poll_enabled: default_who_poll_enabled(),
            who_poll_interval: default_who_poll_interval(),
            monitor: Vec::default(),
            chathistory: default_chathistory(),
        }
    }
}

#[derive(PartialEq, Eq, Debug, Clone, Deserialize)]
#[serde(rename_all = "kebab-case")]
pub enum IdentifySyntax {
    NickPassword,
    PasswordNick,
}

#[derive(PartialEq, Eq, Debug, Clone, Deserialize)]
#[serde(rename_all = "kebab-case")]
pub enum Sasl {
    Plain {
        /// Account name
        username: String,
        /// Account password,
        password: Option<String>,
        /// Account password file
        password_file: Option<String>,
        /// Truncate read from password file to first newline
        password_file_first_line_only: Option<bool>,
        /// Account password command
        password_command: Option<String>,
    },
    External {
        /// The path to PEM encoded X509 user certificate for external auth
        cert: PathBuf,
        /// The path to PEM encoded PKCS#8 private key corresponding to the user certificate for external auth
        key: Option<PathBuf>,
    },
}

impl Sasl {
    pub fn command(&self) -> &'static str {
        match self {
            Sasl::Plain { .. } => "PLAIN",
            Sasl::External { .. } => "EXTERNAL",
        }
    }

    pub fn params(&self) -> Vec<String> {
        const CHUNK_SIZE: usize = 400;

        match self {
            Sasl::Plain {
                username, password, ..
            } => {
                use base64::engine::Engine;

                let password = password
                    .as_ref()
                    .expect("SASL password must exist at this point!");

                // Exclude authorization ID, to use the authentication ID as the authorization ID
                // https://datatracker.ietf.org/doc/html/rfc4616#section-2
                let encoding = base64::engine::general_purpose::STANDARD
                    .encode(format!("\x00{username}\x00{password}"));

                let chunks = encoding
                    .as_bytes()
                    .chunks(CHUNK_SIZE)
                    .collect::<Vec<&[u8]>>();

                let signal_end_of_response = chunks
                    .iter()
                    .last()
                    .is_none_or(|chunk| chunk.len() == CHUNK_SIZE);

                let mut params = chunks
                    .into_iter()
                    .map(|chunk| {
                        String::from_utf8(chunk.into())
                            .expect("chunks should be valid UTF-8")
                    })
                    .collect::<Vec<String>>();

                if signal_end_of_response {
                    params.push("+".into());
                }

                params
            }
            Sasl::External { .. } => vec!["+".into()],
        }
    }

    fn external_cert(&self) -> Option<&PathBuf> {
        if let Self::External { cert, .. } = self {
            Some(cert)
        } else {
            None
        }
    }

    fn external_key(&self) -> Option<&PathBuf> {
        if let Self::External { key, .. } = self {
            key.as_ref()
        } else {
            None
        }
    }
}
fn deserialize_filters_from_strings<'de, D>(
    deserializer: D,
) -> Result<Vec<Filter>, D::Error>
where
    D: Deserializer<'de>,
{
    #[derive(Debug, Deserialize)]
    pub struct Filters {
        ignore: Option<Vec<String>>,
    }

    let filters = Filters::deserialize(deserializer)?;

<<<<<<< HEAD
    let sources: Vec<Source> =
        filters.ignore.map_or(Vec::new(), |ignore_list| {
            ignore_list
                .into_iter()
                .filter_map(|string| {
                    let Ok(user) = User::try_from(string) else {
                        return None;
                    };
                    Some(Source::User(user))
                })
                .collect()
        });
=======
    let sources = filters.ignore
    .unwrap_or_default()
    .into_iter()
    .filter_map(|user| User::try_from(user).ok().map(Source::User))
    .collect();

>>>>>>> 9c2ab847
    let filter = Filter::ExcludeSources(sources);
    log::debug!("loaded filter for ignored nicks {:?}", filter);
    Ok(vec![filter])
}

fn deserialize_duration_from_u64<'de, D>(
    deserializer: D,
) -> Result<Duration, D::Error>
where
    D: Deserializer<'de>,
{
    let seconds: u64 = Deserialize::deserialize(deserializer)?;
    Ok(Duration::from_secs(seconds.clamp(1, 3600)))
}

fn default_use_tls() -> bool {
    true
}

fn default_tls_port() -> u16 {
    6697
}

fn default_port() -> u16 {
    6667
}

fn default_ping_time() -> u64 {
    180
}

fn default_ping_timeout() -> u64 {
    20
}

fn default_reconnect_delay() -> u64 {
    10
}

fn default_ghost_sequence() -> Vec<String> {
    vec!["REGAIN".into()]
}

fn default_who_poll_enabled() -> bool {
    true
}

fn default_who_poll_interval() -> Duration {
    Duration::from_secs(2)
}

fn default_chathistory() -> bool {
    true
}<|MERGE_RESOLUTION|>--- conflicted
+++ resolved
@@ -310,27 +310,13 @@
 
     let filters = Filters::deserialize(deserializer)?;
 
-<<<<<<< HEAD
-    let sources: Vec<Source> =
-        filters.ignore.map_or(Vec::new(), |ignore_list| {
-            ignore_list
-                .into_iter()
-                .filter_map(|string| {
-                    let Ok(user) = User::try_from(string) else {
-                        return None;
-                    };
-                    Some(Source::User(user))
-                })
-                .collect()
-        });
-=======
-    let sources = filters.ignore
-    .unwrap_or_default()
-    .into_iter()
-    .filter_map(|user| User::try_from(user).ok().map(Source::User))
-    .collect();
-
->>>>>>> 9c2ab847
+    let sources = filters
+        .ignore
+        .unwrap_or_default()
+        .into_iter()
+        .filter_map(|user| User::try_from(user).ok().map(Source::User))
+        .collect();
+
     let filter = Filter::ExcludeSources(sources);
     log::debug!("loaded filter for ignored nicks {:?}", filter);
     Ok(vec![filter])
