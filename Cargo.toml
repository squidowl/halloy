[package]
name = "halloy"
description = "Halloy IRC Client"
documentation = "https://halloy.chat/"
version.workspace = true
authors.workspace = true
license.workspace = true
edition.workspace = true

[features]
default = []
debug = ["iced/debug"]
dev = ["debug", "data/dev"]

[workspace]
members = ["data", "ipc", "irc", "irc/proto"]

[workspace.package]
version = "0.1.0"
authors = ["Casper Rogild Storm", "Cory Forsstrom"]
license = "GPL-3.0-or-later"
edition = "2024"

[workspace.dependencies]
tokio = { version = "1.44.0" }
futures = "0.3.30"
thiserror = "2.0.12"
chrono = { version = "0.4.40", features = ['serde'] }
bytes = "1.10.1"
strum = { version = "0.27.1", features = ["derive"] }
anyhow = "1.0.97"
url = { version = "2.5.0", features = ["serde"] }
tokio-stream = { version = "0.1" }
timeago = "0.4.2"
itertools = "0.14.0"
emojis = "0.6.4"
rand = "0.9.0"
rand_chacha = "0.9.0"
palette = "0.7.4"
log = { version = "0.4.26", features = ['std'] }

[dependencies]
tokio = { workspace = true, features = ["rt", "fs", "process"] }
futures = { workspace = true }
thiserror = { workspace = true }
chrono = { workspace = true }
strum = { workspace = true }
anyhow = { workspace = true }
url = { workspace = true }
tokio-stream = { workspace = true, features = ["fs"] }
timeago = { workspace = true }
itertools = { workspace = true }
emojis = { workspace = true }
rand = { workspace = true }
rand_chacha = { workspace = true }
palette = { workspace = true }
log = { workspace = true }

data = { version = "0.1.0", path = "data" }
ipc = { version = "0.1.0", path = "ipc" }

notify-rust = "4.11"
fern = "0.7.1"
iced = { version = "0.14.0-dev", default-features = false, features = [
    "wgpu",
    "tiny-skia",
    "fira-sans",
    "tokio",
    "lazy",
    "advanced",
    "image",
] }
unicode-segmentation = "1.6"
open = "5.0.1"
bytesize = "2.0.1"
rodio = "0.20.1"
humantime = "2.1.0"
dark-light = { git = "https://github.com/rust-dark-light/dark-light", rev = "8e1f745f91e1e805fa772a83e4744afe95d70aa1" }
strsim = "0.11.1"
rfd = { version = "0.15.2", default-features = false, features = [
    "xdg-portal",
    "tokio",
] }
uuid = { version = "1.15", features = ["v4"] }

[target.'cfg(windows)'.dependencies]
image = "0.24.6"
iced = { version = "0.14.0-dev", default-features = false, features = [
    "web-colors",
] }

[target.'cfg(windows)'.build-dependencies]
embed-resource = "3.0.2"
windows_exe_info = "0.4"

[patch.crates-io]
iced = { git = "https://github.com/iced-rs/iced", rev = "1b22d7d5fcdf519a3cac7a3cfd14398a3108c3b8" }
iced_core = { git = "https://github.com/iced-rs/iced", rev = "1b22d7d5fcdf519a3cac7a3cfd14398a3108c3b8" }

[profile.ci]
inherits = "dev"
opt-level = 0

# Enable a small amount of optimization in the dev profile.
[profile.dev]
opt-level = 1

# Enable a large amount of optimization in the dev profile for dependencies.
[profile.dev.package."*"]
opt-level = 3

[lints.clippy]
<<<<<<< HEAD
default_trait_access ="deny"
ignored_unit_patterns ="deny"
manual_is_variant_and = "deny"
=======
default_trait_access = "deny"
ignored_unit_patterns = "deny"
>>>>>>> 22ead06c
manual_string_new = "deny"
map_unwrap_or = "deny"
uninlined_format_args = "deny"<|MERGE_RESOLUTION|>--- conflicted
+++ resolved
@@ -110,14 +110,9 @@
 opt-level = 3
 
 [lints.clippy]
-<<<<<<< HEAD
-default_trait_access ="deny"
-ignored_unit_patterns ="deny"
-manual_is_variant_and = "deny"
-=======
 default_trait_access = "deny"
 ignored_unit_patterns = "deny"
->>>>>>> 22ead06c
+manual_is_variant_and = "deny"
 manual_string_new = "deny"
 map_unwrap_or = "deny"
 uninlined_format_args = "deny"